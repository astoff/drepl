--- conflicted
+++ resolved
@@ -85,15 +85,11 @@
         help="String prepended to return values displayed in the shell.",
     ).tag(config=True)
 
-    def __init__(self, config) -> None:
+    def __init__(self, **kwargs) -> None:
         # Default settings
         self.config.HistoryManager.enabled = False
         # User-supplied settings
-        for k, v in config.items():
-            k0, dot, k1 = k.rpartition(".")
-            cfg = getattr(self.config, k0) if dot else self.config.DRepl
-            setattr(cfg, k1, v)
-        super().__init__()
+        super().__init__(**kwargs)
         self.confirm_exit = True
         try:
             self.enable_matplotlib("inline")
@@ -103,12 +99,6 @@
         self.mime_renderers = {
             k: self.make_mime_renderer(k, v) for k, v in mime_types.items()
         }
-<<<<<<< HEAD
-        self.enable_mime_rendering()
-        # TODO: disable history
-=======
-        self.show_banner()
->>>>>>> d84f23f2
 
     system = InteractiveShell.system_raw
     displayhook_class = DReplDisplayHook
@@ -201,9 +191,4 @@
 
 
 if __name__ == "__main__":
-<<<<<<< HEAD
-    launch_new_instance(interactive_shell_class=Drepl)
-=======
-    config = json.loads(stdin.readline())
-    DRepl.instance(config).mainloop()
->>>>>>> d84f23f2
+    launch_new_instance(interactive_shell_class=DRepl)